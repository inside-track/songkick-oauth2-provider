<<<<<<< HEAD
=======
dir = File.expand_path(File.dirname(__FILE__))
$:.unshift(dir + '/../lib')
$:.unshift(dir)

$VERBOSE = nil

>>>>>>> 032ba1b8
require 'rubygems'
require 'bundler/setup'

require 'active_record'
require File.expand_path('../../lib/oauth2/provider', __FILE__)

dbfile = File.expand_path('../test.sqlite3', __FILE__)
File.unlink(dbfile) if File.file?(dbfile)
ActiveRecord::Base.establish_connection(:adapter  => 'sqlite3', :database => dbfile)

require 'logger'
ActiveRecord::Base.logger = Logger.new(STDERR)
ActiveRecord::Base.logger.level = Logger::INFO

OAuth2::Model::Schema.up

ActiveRecord::Schema.define do |version|
  create_table :users, :force => true do |t|
    t.string :name
  end
end

require 'test_app/provider/application'
require 'request_helpers'
require 'factories'

require 'thin'
Thin::Logging.silent = true

RSpec.configure do |config|
  # to run only specific specs, add :focus to the spec
  #   describe "foo", :focus do
  # OR
  #   it "should foo", :focus do
  config.treat_symbols_as_metadata_keys_with_true_values = true # default in rspec 3
  config.filter_run :focus => true
  config.run_all_when_everything_filtered = true

  config.before do
    OAuth2::Provider.enforce_ssl = false
    time = Time.now
    Time.stub(:now).and_return time
  end
  
  config.after do
    [ OAuth2::Model::Client,
      OAuth2::Model::Authorization,
      TestApp::User
      
    ].each { |k| k.delete_all }
  end
end

def create_authorization(params)
  OAuth2::Model::Authorization.create do |authorization|
    params.each do |key, value|
      authorization.__send__ "#{key}=", value
    end
  end
end
<|MERGE_RESOLUTION|>--- conflicted
+++ resolved
@@ -1,12 +1,3 @@
-<<<<<<< HEAD
-=======
-dir = File.expand_path(File.dirname(__FILE__))
-$:.unshift(dir + '/../lib')
-$:.unshift(dir)
-
-$VERBOSE = nil
-
->>>>>>> 032ba1b8
 require 'rubygems'
 require 'bundler/setup'
 
@@ -35,6 +26,7 @@
 
 require 'thin'
 Thin::Logging.silent = true
+$VERBOSE = nil
 
 RSpec.configure do |config|
   # to run only specific specs, add :focus to the spec
